--- conflicted
+++ resolved
@@ -87,7 +87,6 @@
              no_batch_dims=len(m.shape[:-2]),
          )
 
-
     def forward(
         self,
         m: torch.Tensor,
@@ -342,7 +341,7 @@
 
         # Specifically, seqemb mode does not use column attention
         self.no_column_attention = no_column_attention
-        if self.no_column_attention == False:
+        if not self.no_column_attention:
             self.msa_att_col = MSAColumnAttention(
                 c_m,
                 c_hidden_msa_att,
@@ -406,34 +405,20 @@
             ),
             inplace=inplace_safe,
         )
-<<<<<<< HEAD
-        
-        m = add(m, 
-            self.msa_att_col(
-                m, 
-                mask=msa_mask, 
-                chunk_size=chunk_size,
-                use_deepspeed_evo_attention=use_deepspeed_evo_attention,
-                use_lma=use_lma,
-                use_flash=use_flash,
-            ),
-            inplace=inplace_safe,
-        )
-=======
 
         # Specifically, column attention is not used in seqemb mode.
-        if self.no_column_attention == False:
+        if not self.no_column_attention:
             m = add(m,
                 self.msa_att_col(
                     m,
                     mask=msa_mask,
                     chunk_size=chunk_size,
+                    use_deepspeed_evo_attention=use_deepspeed_evo_attention,
                     use_lma=use_lma,
                     use_flash=use_flash,
                 ),
                 inplace=inplace_safe,
             )
->>>>>>> 099769d2
 
         if(not inplace_safe):
             input_tensors = [m, input_tensors[1]]
