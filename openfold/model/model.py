# Copyright 2021 AlQuraishi Laboratory
# Copyright 2021 DeepMind Technologies Limited
#
# Licensed under the Apache License, Version 2.0 (the "License");
# you may not use this file except in compliance with the License.
# You may obtain a copy of the License at
#
#      http://www.apache.org/licenses/LICENSE-2.0
#
# Unless required by applicable law or agreed to in writing, software
# distributed under the License is distributed on an "AS IS" BASIS,
# WITHOUT WARRANTIES OR CONDITIONS OF ANY KIND, either express or implied.
# See the License for the specific language governing permissions and
# limitations under the License.

from functools import partial
import torch
import torch.nn as nn

from openfold.data import data_transforms_multimer
from openfold.utils.feats import (
    pseudo_beta_fn,
    build_extra_msa_feat,
    dgram_from_positions,
    atom14_to_atom37,
)
from openfold.model.embedders import (
    InputEmbedder,
    InputEmbedderMultimer,
    RecyclingEmbedder,
    TemplateEmbedder,
    TemplateEmbedderMultimer,
    ExtraMSAEmbedder,
)
from openfold.model.evoformer import EvoformerStack, ExtraMSAStack
from openfold.model.heads import AuxiliaryHeads
import openfold.np.residue_constants as residue_constants
from openfold.model.structure_module import StructureModule
from openfold.utils.loss import (
    compute_plddt,
)
from openfold.utils.tensor_utils import (
    dict_multimap,
    tensor_tree_map,
)


class AlphaFold(nn.Module):
    """
    Alphafold 2.

    Implements Algorithm 2 (but with training).
    """

    def __init__(self, config):
        """
        Args:
            config:
                A dict-like config object (like the one in config.py)
        """
        super(AlphaFold, self).__init__()

        self.globals = config.globals
        config = config.model
        template_config = config.template
        extra_msa_config = config.extra_msa

        # Main trunk + structure module
        if(self.globals.is_multimer):
            self.input_embedder = InputEmbedderMultimer(
                **config["input_embedder"],
            )
        else:
            self.input_embedder = InputEmbedder(
                **config["input_embedder"],
            )

        self.recycling_embedder = RecyclingEmbedder(
            **config["recycling_embedder"],
        )

        if(self.globals.is_multimer):
            self.template_embedder = TemplateEmbedderMultimer(
                template_config,
            )
        else:
            self.template_embedder = TemplateEmbedder(
                template_config,
            )

        self.extra_msa_embedder = ExtraMSAEmbedder(
            **extra_msa_config["extra_msa_embedder"],
        )
        self.extra_msa_stack = ExtraMSAStack(
            **extra_msa_config["extra_msa_stack"],
        )
        self.evoformer = EvoformerStack(
            **config["evoformer_stack"],
        )

        self.structure_module = StructureModule(
            is_multimer=self.globals.is_multimer,
            **config["structure_module"],
        )

        self.aux_heads = AuxiliaryHeads(
            config["heads"],
        )

        self.config = config

<<<<<<< HEAD
=======
    def embed_templates(self, batch, z, pair_mask, templ_dim): 
        # Embed the templates one at a time (with a poor man's vmap)
        template_embeds = []
        n_templ = batch["template_aatype"].shape[templ_dim]
        for i in range(n_templ):
            idx = batch["template_aatype"].new_tensor(i)
            single_template_feats = tensor_tree_map(
                lambda t: torch.index_select(t, templ_dim, idx),
                batch,
            )

            single_template_embeds = {}
            if self.config.template.embed_angles:
                template_angle_feat = build_template_angle_feat(
                    single_template_feats,
                )

                # [*, S_t, N, C_m]
                a = self.template_angle_embedder(template_angle_feat)

                single_template_embeds["angle"] = a

            # [*, S_t, N, N, C_t]
            t = build_template_pair_feat(
                single_template_feats,
                use_unit_vector=self.config.template.use_unit_vector,
                inf=self.config.template.inf,
                eps=self.config.template.eps,
                **self.config.template.distogram,
            ).to(z.dtype)
            t = self.template_pair_embedder(t)

            single_template_embeds.update({"pair": t})

            template_embeds.append(single_template_embeds)

        template_embeds = dict_multimap(
            partial(torch.cat, dim=templ_dim),
            template_embeds,
        )

        # [*, S_t, N, N, C_z]
        t = self.template_pair_stack(
            template_embeds["pair"], 
            pair_mask.unsqueeze(-3).to(dtype=z.dtype), 
            chunk_size=self.globals.chunk_size,
            _mask_trans=self.config._mask_trans,
        )

        # [*, N, N, C_z]
        t = self.template_pointwise_att(
            t, 
            z, 
            template_mask=batch["template_mask"].to(dtype=z.dtype),
            chunk_size=self.globals.chunk_size,
        )
        t = t * (torch.sum(batch["template_mask"]) > 0)

        ret = {}
        if self.config.template.embed_angles:
            ret["template_angle_embedding"] = template_embeds["angle"]

        ret.update({"template_pair_embedding": t})

        return ret

>>>>>>> 576174f0
    def iteration(self, feats, m_1_prev, z_prev, x_prev, _recycle=True):
        # Primary output dictionary
        outputs = {}

        # This needs to be done manually for DeepSpeed's sake
        dtype = next(self.parameters()).dtype
        for k in feats:
            if(feats[k].dtype == torch.float32):
                feats[k] = feats[k].to(dtype=dtype)

        # Grab some data about the input
        batch_dims = feats["target_feat"].shape[:-2]
        no_batch_dims = len(batch_dims)
        n = feats["target_feat"].shape[-2]
        n_seq = feats["msa_feat"].shape[-3]
        device = feats["target_feat"].device

        # Prep some features
        seq_mask = feats["seq_mask"]
        pair_mask = seq_mask[..., None] * seq_mask[..., None, :]
        msa_mask = feats["msa_mask"]

        # Initialize the MSA and pair representations

        # m: [*, S_c, N, C_m]
        # z: [*, N, N, C_z]
        m, z = self.input_embedder(feats)

        # Initialize the recycling embeddings, if needs be
        if None in [m_1_prev, z_prev, x_prev]:
            # [*, N, C_m]
            m_1_prev = m.new_zeros(
                (*batch_dims, n, self.config.input_embedder.c_m),
                requires_grad=False,
            )

            # [*, N, N, C_z]
            z_prev = z.new_zeros(
                (*batch_dims, n, n, self.config.input_embedder.c_z),
                requires_grad=False,
            )

            # [*, N, 3]
            x_prev = z.new_zeros(
                (*batch_dims, n, residue_constants.atom_type_num, 3),
                requires_grad=False,
            )

        x_prev = pseudo_beta_fn(
            feats["aatype"], x_prev, None
        ).to(dtype=z.dtype)

        # m_1_prev_emb: [*, N, C_m]
        # z_prev_emb: [*, N, N, C_z]
        m_1_prev_emb, z_prev_emb = self.recycling_embedder(
            m_1_prev,
            z_prev,
            x_prev,
        )

        # If the number of recycling iterations is 0, skip recycling
        # altogether. We zero them this way instead of computing them
        # conditionally to avoid leaving parameters unused, which has annoying
        # implications for DDP training.
        # EDIT: This has since been removed from the official codebase (2cd61a)
#        if(not _recycle):
#            m_1_prev_emb *= 0
#            z_prev_emb *= 0

        # [*, S_c, N, C_m]
        m[..., 0, :, :] += m_1_prev_emb

        # [*, N, N, C_z]
        z += z_prev_emb

        # Possibly prevents memory fragmentation
        del m_1_prev, z_prev, x_prev, m_1_prev_emb, z_prev_emb

        # Embed the templates + merge with MSA/pair embeddings
        if self.config.template.enabled:
            template_feats = {
                k: v for k, v in feats.items() if k.startswith("template_")
            }

            if(self.globals.is_multimer):
                asym_id = feats["asym_id"]
                multichain_mask_2d = (
                    asym_id[..., None] == asym_id[..., None, :]
                )
                template_embeds = self.template_embedder(
                    template_feats,
                    z,
                    pair_mask.to(dtype=z.dtype),
                    no_batch_dims,
                    chunk_size=self.globals.chunk_size,
                    multichain_mask_2d=multichain_mask_2d,
                )
                feats["template_torsion_angles_mask"] = (
                    template_embeds["template_mask"]
                )
            else:
                template_embeds = self.template_embedder(
                    template_feats,
                    z,
                    pair_mask.to(dtype=z.dtype),
                    no_batch_dims,
                    self.globals.chunk_size
                )

            # [*, N, N, C_z]
            z = z + template_embeds["template_pair_embedding"]

            if(
                self.config.template.embed_angles or 
                (self.globals.is_multimer and self.config.template.enabled)
            ):
                # [*, S = S_c + S_t, N, C_m]
                m = torch.cat(
                    [m, template_embeds["template_single_embedding"]], 
                    dim=-3
                )

                # [*, S, N]
                if(not self.globals.is_multimer):
                    torsion_angles_mask = feats["template_torsion_angles_mask"]
                    msa_mask = torch.cat(
                        [feats["msa_mask"], torsion_angles_mask[..., 2]], 
                        dim=-2
                    )
                else:
                    msa_mask = torch.cat(
                        [feats["msa_mask"], template_embeds["template_mask"]],
                        dim=-2,
                    )

        # Embed extra MSA features + merge with pairwise embeddings
        if self.config.extra_msa.enabled:
            if(self.globals.is_multimer):
                extra_msa_fn = data_transforms_multimer.build_extra_msa_feat
            else:
                extra_msa_fn = build_extra_msa_feat
            
            # [*, S_e, N, C_e]
            extra_msa_feat = extra_msa_fn(feats)
            extra_msa_feat = self.extra_msa_embedder(extra_msa_feat)

            # [*, N, N, C_z]
            z = self.extra_msa_stack(
                extra_msa_feat,
                z,
                msa_mask=feats["extra_msa_mask"].to(dtype=extra_msa_feat.dtype),
                chunk_size=self.globals.chunk_size,
                pair_mask=pair_mask.to(dtype=z.dtype),
                _mask_trans=self.config._mask_trans,
            )

        # Run MSA + pair embeddings through the trunk of the network
        # m: [*, S, N, C_m]
        # z: [*, N, N, C_z]
        # s: [*, N, C_s]
        m, z, s = self.evoformer(
            m,
            z,
            msa_mask=msa_mask.to(dtype=m.dtype),
            pair_mask=pair_mask.to(dtype=z.dtype),
            chunk_size=self.globals.chunk_size,
            _mask_trans=self.config._mask_trans,
        )

        outputs["msa"] = m[..., :n_seq, :, :]
        outputs["pair"] = z
        outputs["single"] = s

        # Predict 3D structure
        outputs["sm"] = self.structure_module(
            s,
            z,
            feats["aatype"],
            mask=feats["seq_mask"].to(dtype=s.dtype),
        )
        outputs["final_atom_positions"] = atom14_to_atom37(
            outputs["sm"]["positions"][-1], feats
        )
        outputs["final_atom_mask"] = feats["atom37_atom_exists"]
        outputs["final_affine_tensor"] = outputs["sm"]["frames"][-1]

        # Save embeddings for use during the next recycling iteration

        # [*, N, C_m]
        m_1_prev = m[..., 0, :, :]

        # [*, N, N, C_z]
        z_prev = z

        # [*, N, 3]
        x_prev = outputs["final_atom_positions"]

        return outputs, m_1_prev, z_prev, x_prev

    def _disable_activation_checkpointing(self):
        self.template_embedder.template_pair_stack.blocks_per_ckpt = None
        self.evoformer.blocks_per_ckpt = None

        for b in self.extra_msa_stack.blocks:
            b.ckpt = False

    def _enable_activation_checkpointing(self):
        self.template_embedder.template_pair_stack.blocks_per_ckpt = (
            self.config.template.template_pair_stack.blocks_per_ckpt
        )
        self.evoformer.blocks_per_ckpt = (
            self.config.evoformer_stack.blocks_per_ckpt
        )

        for b in self.extra_msa_stack.blocks:
            b.ckpt = self.config.extra_msa.extra_msa_stack.ckpt

    def forward(self, batch):
        """
        Args:
            batch:
                Dictionary of arguments outlined in Algorithm 2. Keys must
                include the official names of the features in the
                supplement subsection 1.2.9.

                The final dimension of each input must have length equal to
                the number of recycling iterations.

                Features (without the recycling dimension):

                    "aatype" ([*, N_res]):
                        Contrary to the supplement, this tensor of residue
                        indices is not one-hot.
                    "target_feat" ([*, N_res, C_tf])
                        One-hot encoding of the target sequence. C_tf is
                        config.model.input_embedder.tf_dim.
                    "residue_index" ([*, N_res])
                        Tensor whose final dimension consists of
                        consecutive indices from 0 to N_res.
                    "msa_feat" ([*, N_seq, N_res, C_msa])
                        MSA features, constructed as in the supplement.
                        C_msa is config.model.input_embedder.msa_dim.
                    "seq_mask" ([*, N_res])
                        1-D sequence mask
                    "msa_mask" ([*, N_seq, N_res])
                        MSA mask
                    "pair_mask" ([*, N_res, N_res])
                        2-D pair mask
                    "extra_msa_mask" ([*, N_extra, N_res])
                        Extra MSA mask
                    "template_mask" ([*, N_templ])
                        Template mask (on the level of templates, not
                        residues)
                    "template_aatype" ([*, N_templ, N_res])
                        Tensor of template residue indices (indices greater
                        than 19 are clamped to 20 (Unknown))
                    "template_all_atom_positions"
                        ([*, N_templ, N_res, 37, 3])
                        Template atom coordinates in atom37 format
                    "template_all_atom_mask" ([*, N_templ, N_res, 37])
                        Template atom coordinate mask
                    "template_pseudo_beta" ([*, N_templ, N_res, 3])
                        Positions of template carbon "pseudo-beta" atoms
                        (i.e. C_beta for all residues but glycine, for
                        for which C_alpha is used instead)
                    "template_pseudo_beta_mask" ([*, N_templ, N_res])
                        Pseudo-beta mask
        """
        # Initialize recycling embeddings
        m_1_prev, z_prev, x_prev = None, None, None

        # Disable activation checkpointing for the first few recycling iters
        is_grad_enabled = torch.is_grad_enabled()
        self._disable_activation_checkpointing()

        # Main recycling loop
        num_iters = batch["aatype"].shape[-1]
        for cycle_no in range(num_iters):
            # Select the features for the current recycling cycle
            fetch_cur_batch = lambda t: t[..., cycle_no]
            feats = tensor_tree_map(fetch_cur_batch, batch)

            # Enable grad iff we're training and it's the final recycling layer
            is_final_iter = cycle_no == (num_iters - 1)
            with torch.set_grad_enabled(is_grad_enabled and is_final_iter):
                if is_final_iter:
                    self._enable_activation_checkpointing()
                    # Sidestep AMP bug (PyTorch issue #65766)
                    if torch.is_autocast_enabled():
                        torch.clear_autocast_cache()

                # Run the next iteration of the model
                outputs, m_1_prev, z_prev, x_prev = self.iteration(
                    feats,
                    m_1_prev,
                    z_prev,
                    x_prev,
                    _recycle=(num_iters > 1)
                )

        # Run auxiliary heads
        outputs.update(self.aux_heads(outputs))

        return outputs<|MERGE_RESOLUTION|>--- conflicted
+++ resolved
@@ -109,75 +109,6 @@
 
         self.config = config
 
-<<<<<<< HEAD
-=======
-    def embed_templates(self, batch, z, pair_mask, templ_dim): 
-        # Embed the templates one at a time (with a poor man's vmap)
-        template_embeds = []
-        n_templ = batch["template_aatype"].shape[templ_dim]
-        for i in range(n_templ):
-            idx = batch["template_aatype"].new_tensor(i)
-            single_template_feats = tensor_tree_map(
-                lambda t: torch.index_select(t, templ_dim, idx),
-                batch,
-            )
-
-            single_template_embeds = {}
-            if self.config.template.embed_angles:
-                template_angle_feat = build_template_angle_feat(
-                    single_template_feats,
-                )
-
-                # [*, S_t, N, C_m]
-                a = self.template_angle_embedder(template_angle_feat)
-
-                single_template_embeds["angle"] = a
-
-            # [*, S_t, N, N, C_t]
-            t = build_template_pair_feat(
-                single_template_feats,
-                use_unit_vector=self.config.template.use_unit_vector,
-                inf=self.config.template.inf,
-                eps=self.config.template.eps,
-                **self.config.template.distogram,
-            ).to(z.dtype)
-            t = self.template_pair_embedder(t)
-
-            single_template_embeds.update({"pair": t})
-
-            template_embeds.append(single_template_embeds)
-
-        template_embeds = dict_multimap(
-            partial(torch.cat, dim=templ_dim),
-            template_embeds,
-        )
-
-        # [*, S_t, N, N, C_z]
-        t = self.template_pair_stack(
-            template_embeds["pair"], 
-            pair_mask.unsqueeze(-3).to(dtype=z.dtype), 
-            chunk_size=self.globals.chunk_size,
-            _mask_trans=self.config._mask_trans,
-        )
-
-        # [*, N, N, C_z]
-        t = self.template_pointwise_att(
-            t, 
-            z, 
-            template_mask=batch["template_mask"].to(dtype=z.dtype),
-            chunk_size=self.globals.chunk_size,
-        )
-        t = t * (torch.sum(batch["template_mask"]) > 0)
-
-        ret = {}
-        if self.config.template.embed_angles:
-            ret["template_angle_embedding"] = template_embeds["angle"]
-
-        ret.update({"template_pair_embedding": t})
-
-        return ret
-
->>>>>>> 576174f0
     def iteration(self, feats, m_1_prev, z_prev, x_prev, _recycle=True):
         # Primary output dictionary
         outputs = {}
